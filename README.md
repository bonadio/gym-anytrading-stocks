
# gym-anytrading-stocks

`AnyTradingStocks` is a fork of AnyTrading it has a single class TradingEnv with Action "Do nothing", only for stocks


<<<<<<< HEAD
## Installation

### From Repository
```bash
git clone https://github.com/bonadio/gym-anytrading-stocks
cd gym-anytrading-stocks
pip install -e .

```

### In your code import TradingEnv
```
from gym_anytrading_stocks import TradingEnv 
```
=======
>>>>>>> 76e62163
<|MERGE_RESOLUTION|>--- conflicted
+++ resolved
@@ -4,20 +4,8 @@
 `AnyTradingStocks` is a fork of AnyTrading it has a single class TradingEnv with Action "Do nothing", only for stocks
 
 
-<<<<<<< HEAD
-## Installation
-
-### From Repository
-```bash
-git clone https://github.com/bonadio/gym-anytrading-stocks
-cd gym-anytrading-stocks
-pip install -e .
-
-```
 
 ### In your code import TradingEnv
 ```
 from gym_anytrading_stocks import TradingEnv 
 ```
-=======
->>>>>>> 76e62163
